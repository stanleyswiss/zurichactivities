{
  "name": "activities-dashboard",
  "version": "0.1.0",
  "private": true,
  "scripts": {
    "dev": "next dev",
    "build": "next build",
    "start": "next start",
    "lint": "next lint",
<<<<<<< HEAD
    "test": "jest",
=======
    "test": "vitest run",
>>>>>>> 6261301d
    "postinstall": "prisma generate",
    "db:push": "prisma db push",
    "db:migrate": "prisma migrate dev",
    "db:generate": "prisma generate",
    "db:studio": "prisma studio",
    "seed:municipalities": "tsx scripts/seedMunicipalities.ts"
  },
  "dependencies": {
    "@prisma/client": "^5.0.0",
    "autoprefixer": "^10.4.21",
    "cheerio": "^1.0.0-rc.12",
    "crypto": "^1.0.1",
<<<<<<< HEAD
    "dotenv": "^16.4.5",
=======
    "playwright": "^1.44.0",
>>>>>>> 6261301d
    "next": "^14.2.0",
    "node-cron": "^3.0.3",
    "prisma": "^5.0.0",
    "react": "^18",
    "react-dom": "^18",
    "undici": "^7.16.0"
  },
  "devDependencies": {
    "@types/jest": "^29.5.12",
    "@types/node": "^20",
    "@types/node-cron": "^3.0.11",
    "@types/react": "^18",
    "@types/react-dom": "^18",
    "eslint": "^8",
    "eslint-config-next": "14.2.0",
    "jest": "^29.7.0",
    "postcss": "^8",
    "tailwindcss": "^3.4.0",
<<<<<<< HEAD
    "tsx": "^4.7.0",
    "ts-jest": "^29.2.4",
    "typescript": "^5"
=======
    "typescript": "^5",
    "vitest": "^1.5.3"
>>>>>>> 6261301d
  }
}<|MERGE_RESOLUTION|>--- conflicted
+++ resolved
@@ -7,11 +7,7 @@
     "build": "next build",
     "start": "next start",
     "lint": "next lint",
-<<<<<<< HEAD
     "test": "jest",
-=======
-    "test": "vitest run",
->>>>>>> 6261301d
     "postinstall": "prisma generate",
     "db:push": "prisma db push",
     "db:migrate": "prisma migrate dev",
@@ -24,11 +20,8 @@
     "autoprefixer": "^10.4.21",
     "cheerio": "^1.0.0-rc.12",
     "crypto": "^1.0.1",
-<<<<<<< HEAD
     "dotenv": "^16.4.5",
-=======
     "playwright": "^1.44.0",
->>>>>>> 6261301d
     "next": "^14.2.0",
     "node-cron": "^3.0.3",
     "prisma": "^5.0.0",
@@ -47,13 +40,9 @@
     "jest": "^29.7.0",
     "postcss": "^8",
     "tailwindcss": "^3.4.0",
-<<<<<<< HEAD
     "tsx": "^4.7.0",
     "ts-jest": "^29.2.4",
-    "typescript": "^5"
-=======
     "typescript": "^5",
     "vitest": "^1.5.3"
->>>>>>> 6261301d
   }
 }